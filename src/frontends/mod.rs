//! Fully implemented frontends.
//!
//! Frontends are glue adapters from other http server crates to the interface exposed by
//! individual methods offered in this crate. The exact usage of the frontend varies from
//! implementation to implementation. Composability and usability are the main concerns for
//! frontends, full feature support is a secondary concern.
//!
//! Usage
//! -----
//!
//! First you need to enable the correct feature flag. Note that for the convenience of viewing
//! this documentation, the version on `docs.rs` has all features enabled. The following frontends
//! require the following features:
//!
//! * `simple`: None, this can also be a basis for other implementations
//! * `actix`: `actix-frontend`
//! * `rouille`: `rouille-frontend`
//!
//! Guide
//! ------
//!
//! All frontend implementations should start with two closely related traits: [`WebRequest`] and
//! [`WebResponse`].  These central interfaces are used to interact with the libraries supported
//! token flows (currently only authorization code grant).
//!
//! Lets step through those implementations one by one.  As an example request type, let's pretend
//! that the web interface consists of the following types:
//!
//! ```
//! use oxide_auth::frontends::dev::*;
//!
//! struct ExampleRequest {
//!     /// The query part of the retrieved uri, conveniently pre-parsed.
//!     query: NormalizedParameter,
//!
//!     /// The value of the authorization header if any was wet.
//!     authorization_header: Option<String>,
//!
//!     /// A correctly interpreted version of the body of the request, only if its content type
//!     /// `application/x-form-urlencoded`
//!     urlbody: Option<NormalizedParameter>,
//! }
//!
//! struct ExampleResponse {
//!     /// The http status code, 200 for OK
//!     status: u16,
//!
//!     /// The Content or MIME type of the body
//!     content_type: Option<String>,
//!
//!     /// The value of the `WWW-Authenticate` header if any
//!     www_authenticate: Option<String>,
//!
//!     /// The value of the `Location` header if any
//!     location: Option<String>,
//!
//!     /// The body sent
//!     body: Option<String>,
//! }
//! # fn main() { }
//! ```
//! This is obviously incredibly simplified but will showcase the most valuable features of this
//! library. Let's implement the required traits:
//!
//! ```
//! # use std::collections::HashMap;
//! use oxide_auth::frontends::dev::*;
//! # struct ExampleRequest {
//! #    /// The query part of the retrieved uri, conveniently pre-parsed.
//! #    query: NormalizedParameter,
//! #
//! #    /// The value of the authorization header if any was wet.
//! #    authorization_header: Option<String>,
//! #
//! #    /// The body of the request, only if its content type was `application/x-form-urlencoded`
//! #    urlbody: Option<NormalizedParameter>,
//! # }
//! #
//! # struct ExampleResponse {
//! #    /// The http status code, 200 for OK
//! #    status: u16,
//! #
//! #    /// The Content or MIME type of the body
//! #    content_type: Option<String>,
//! #
//! #    /// The value of the `WWW-Authenticate` header if any
//! #    www_authenticate: Option<String>,
//! #
//! #    /// The value of the `Location` header if any
//! #    location: Option<String>,
//! #
//! #    /// The body sent
//! #    body: Option<String>,
//! # }
//! # extern crate oxide_auth;
//! impl WebRequest for ExampleRequest {
//!     // Declare the corresponding response type.
//!     type Response = ExampleResponse;
//!
//!     // Our internal frontends error type is `OAuthError`
//!     type Error = OAuthError;
//!
//!     fn query(&mut self) -> Result<Cow<QueryParameter + 'static>, OAuthError> {
//!         Ok(Cow::Borrowed(&self.query))
//!     }
//!
//!     fn urlbody(&mut self) -> Result<Cow<QueryParameter + 'static>, OAuthError> {
//!         self.urlbody.as_ref()
//!             .map(|body| Cow::Borrowed(body as &QueryParameter))
//!             .ok_or(OAuthError::PrimitiveError)
//!     }
//!
//!     fn authheader(&mut self) -> Result<Option<Cow<str>>, OAuthError> {
//!         // Borrow the data if it exists, else we had no header. No error cases.
//!         Ok(self.authorization_header.as_ref().map(|string| string.as_str().into()))
//!     }
//! }
//!
//! impl WebResponse for ExampleResponse {
//!     // Redeclare our error type as in the request, those two must be the same.
//!     type Error = OAuthError;
//!
//!     fn ok(&mut self) -> Result<(), OAuthError> {
//!         self.status = 200;
//!         self.www_authenticate = None;
//!         self.location = None;
//!         Ok(())
//!     }
//!
//!     fn redirect(&mut self, target: Url) -> Result<(), OAuthError> {
//!         self.status = 302;
//!         self.www_authenticate = None;
//!         self.location = Some(target.into_string());
//!         Ok(())
//!     }
//!
//!     fn client_error(&mut self) -> Result<(), OAuthError> {
//!         self.status = 400;
//!         self.www_authenticate = None;
//!         self.location = None;
//!         Ok(())
//!     }
//!
//!     fn unauthorized(&mut self, www_authenticate: &str) -> Result<(), OAuthError> {
//!         self.status = 401;
//!         self.www_authenticate = Some(www_authenticate.to_string());
//!         self.location = None;
//!         Ok(())
//!     }
//!
//!     fn body_text(&mut self, text: &str) -> Result<(), OAuthError> {
//!         self.body = Some(text.to_string());
//!         self.content_type = Some("text/plain".to_string());
//!         Ok(())
//!     }
//!
//!     fn body_json(&mut self, json: &str) -> Result<(), OAuthError> {
//!         self.body = Some(json.to_string());
//!         self.content_type = Some("application/json".to_string());
//!         Ok(())
//!     }
//! }
//!
//! # fn main() {}
//! ```
//!
//! And we're done, the library is fully useable. In fact, the implementation for `simple` is
//! almost the same as what we just did with some minor extras. All that is missing is your web
//! servers main loop to drive the thing and a look into the
//! [`code_grant::endpoint::{AuthorizationFlow, GrantFlow, AccessFlow}`] which will explain the usage
//! of the above traits in the context of the Authorization Code Grant.
//!
//! Of course, this style might not the intended way for some server libraries. In this case, you
//! may want to provide additional wrappers. The `actix` frontend adds utilities for abstracting
//! futures and actor messaging, for example.
//!
//! [`code_grant::endpoint::{AuthorizationFlow, GrantFlow, AccessFlow}`]: ../code_grant/endpoint/index.html
//!

pub mod simple;

<<<<<<< HEAD
#[cfg(feature = "actix-frontend")]
pub mod actix;
// #[cfg(feature = "gotham-frontend")]
// pub mod gotham;
// #[cfg(feature = "iron-frontend")]
// pub mod iron;
=======
/// Integration with gotham and its state system.
#[cfg(feature = "gotham-frontend")]
pub mod gotham;
#[cfg(feature = "iron-frontend")]
pub mod iron;
>>>>>>> d08c4985
#[cfg(feature = "rouille-frontend")]
pub mod rouille;
#[cfg(feature = "rocket-frontend")]
pub mod rocket;

/// Includes useful for writing frontends.
pub mod dev {
    pub use std::borrow::Cow;
    pub use url::Url;
    pub use endpoint::{Endpoint, WebRequest, WebResponse};
    pub use endpoint::{OAuthError, OwnerSolicitor, NormalizedParameter, QueryParameter};
}<|MERGE_RESOLUTION|>--- conflicted
+++ resolved
@@ -179,20 +179,8 @@
 
 pub mod simple;
 
-<<<<<<< HEAD
 #[cfg(feature = "actix-frontend")]
 pub mod actix;
-// #[cfg(feature = "gotham-frontend")]
-// pub mod gotham;
-// #[cfg(feature = "iron-frontend")]
-// pub mod iron;
-=======
-/// Integration with gotham and its state system.
-#[cfg(feature = "gotham-frontend")]
-pub mod gotham;
-#[cfg(feature = "iron-frontend")]
-pub mod iron;
->>>>>>> d08c4985
 #[cfg(feature = "rouille-frontend")]
 pub mod rouille;
 #[cfg(feature = "rocket-frontend")]
